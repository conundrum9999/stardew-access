﻿using Microsoft.Xna.Framework.Audio;
using StardewValley;

namespace stardew_access
{
    internal class CustomSoundEffects
    {
        internal enum TYPE
        {
            Sound,
            Footstep
        }

        internal static void Initialize()
        {
            try
            {
                if (MainClass.ModHelper == null)
                    return;

                Dictionary<String, TYPE> soundEffects = new Dictionary<String, TYPE>();

                soundEffects.Add("drop_item", TYPE.Sound);
                soundEffects.Add("colliding", TYPE.Sound);
<<<<<<< HEAD
                
                soundEffects.Add("bobber_target_up", TYPE.Sound);
                soundEffects.Add("bobber_target_down", TYPE.Sound);
=======
                soundEffects.Add("invalid-selection", TYPE.Sound);
>>>>>>> b24fe44d

                soundEffects.Add("npc_top", TYPE.Footstep);
                soundEffects.Add("npc_right", TYPE.Footstep);
                soundEffects.Add("npc_left", TYPE.Footstep);
                soundEffects.Add("npc_bottom", TYPE.Footstep);

                soundEffects.Add("obj_top", TYPE.Footstep);
                soundEffects.Add("obj_right", TYPE.Footstep);
                soundEffects.Add("obj_left", TYPE.Footstep);
                soundEffects.Add("obj_bottom", TYPE.Footstep);

                soundEffects.Add("npc_mono_top", TYPE.Footstep);
                soundEffects.Add("npc_mono_right", TYPE.Footstep);
                soundEffects.Add("npc_mono_left", TYPE.Footstep);
                soundEffects.Add("npc_mono_bottom", TYPE.Footstep);

                soundEffects.Add("obj_mono_top", TYPE.Footstep);
                soundEffects.Add("obj_mono_right", TYPE.Footstep);
                soundEffects.Add("obj_mono_left", TYPE.Footstep);
                soundEffects.Add("obj_mono_bottom", TYPE.Footstep);

                for (int i = 0; i < soundEffects.Count; i++)
                {
                    KeyValuePair<String, TYPE> soundEffect = soundEffects.ElementAt(i);

                    CueDefinition cueDefinition = new CueDefinition();
                    cueDefinition.name = soundEffect.Key;

                    if (soundEffect.Value == TYPE.Sound)
                    {
                        cueDefinition.instanceLimit = 1;
                        cueDefinition.limitBehavior = CueDefinition.LimitBehavior.ReplaceOldest;
                    }

                    SoundEffect effect;
                    string filePath = Path.Combine(MainClass.ModHelper.DirectoryPath, "assets", "sounds", $"{soundEffect.Key}.wav");
                    using (FileStream stream = new(filePath, FileMode.Open))
                    {
                        effect = SoundEffect.FromStream(stream);
                    }

                    if (soundEffect.Value == TYPE.Sound)
                        cueDefinition.SetSound(effect, Game1.audioEngine.GetCategoryIndex("Sound"), false);
                    else if (soundEffect.Value == TYPE.Footstep)
                        cueDefinition.SetSound(effect, Game1.audioEngine.GetCategoryIndex("Footsteps"), false);

                    Game1.soundBank.AddCue(cueDefinition);
                }
            }
            catch (Exception e)
            {
                MainClass.ErrorLog($"Unable to initialize custom sounds:\n{e.Message}\n{e.StackTrace}");
            }
        }
    }
}<|MERGE_RESOLUTION|>--- conflicted
+++ resolved
@@ -22,13 +22,10 @@
 
                 soundEffects.Add("drop_item", TYPE.Sound);
                 soundEffects.Add("colliding", TYPE.Sound);
-<<<<<<< HEAD
+                soundEffects.Add("invalid-selection", TYPE.Sound);
                 
                 soundEffects.Add("bobber_target_up", TYPE.Sound);
                 soundEffects.Add("bobber_target_down", TYPE.Sound);
-=======
-                soundEffects.Add("invalid-selection", TYPE.Sound);
->>>>>>> b24fe44d
 
                 soundEffects.Add("npc_top", TYPE.Footstep);
                 soundEffects.Add("npc_right", TYPE.Footstep);
