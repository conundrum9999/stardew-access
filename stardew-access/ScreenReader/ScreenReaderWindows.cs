--- conflicted
+++ resolved
@@ -52,71 +52,15 @@
 
             if (!Tolk.Output(text, interrupt))
             {
-<<<<<<< HEAD
-                MainClass.ErrorLog($"Failed to output text: {text}");
+                Log.Error($"Failed to output text: {text}");
                 return false;
-=======
-                Log.Error($"Failed to output text: {text}");
->>>>>>> ba4ba335
             }
             else
             {
-<<<<<<< HEAD
-                #if DEBUG
-                MainClass.DebugLog($"Speaking(interrupt: {interrupt}) = {text}");
-                #endif
+                Log.Verbose($"Speaking(interrupt: {interrupt}) = {text}");
                 return true;
-=======
-                Log.Verbose($"Speaking(interrupt: {interrupt}) = {text}");
-            }
-            #endif
-
-        }
-
-        public void SayWithChecker(string text, bool interrupt)
-        {
-            if (prevText != text)
-            {
-                prevText = text;
-                Say(text, interrupt);
             }
         }
 
-        public void SayWithMenuChecker(string text, bool interrupt)
-        {
-            if (string.IsNullOrWhiteSpace(text))
-                return;
-
-            if (prevMenuText == text && prevMenuSuffixText == MenuSuffixText && prevMenuPrefixText == MenuPrefixText)
-                return;
-
-            prevMenuText = text;
-            prevMenuSuffixText = MenuSuffixText;
-            prevMenuPrefixText = MenuPrefixText;
-            Say($"{MenuPrefixNoQueryText}{MenuPrefixText}{text}{MenuSuffixText}{MenuSuffixNoQueryText}", interrupt);
-            MenuPrefixNoQueryText = "";
-            MenuSuffixNoQueryText = "";
-        }
-
-        public void SayWithChatChecker(string text, bool interrupt)
-        {
-            if (prevChatText != text)
-            {
-                prevChatText = text;
-                Say(text, interrupt);
-            }
-        }
-
-        public void SayWithTileQuery(string text, int x, int y, bool interrupt)
-        {
-            string query = $"{text} x:{x} y:{y}";
-
-            if (prevTextTile != query)
-            {
-                prevTextTile = query;
-                Say(text, interrupt);
->>>>>>> ba4ba335
-            }
-        }
     }
 }