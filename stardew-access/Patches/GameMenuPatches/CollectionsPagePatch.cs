using HarmonyLib;
using Microsoft.Xna.Framework.Graphics;
using StardewValley.Menus;

namespace stardew_access.Patches
{
    internal class CollectionsPagePatch : IPatch
    {
        public void Apply(Harmony harmony)
        {
            harmony.Patch(
                original: AccessTools.Method(typeof(CollectionsPage), nameof(CollectionsPage.draw), new Type[] { typeof(SpriteBatch) }),
                postfix: new HarmonyMethod(typeof(CollectionsPagePatch), nameof(CollectionsPagePatch.DrawPatch))
            );
        }

        internal static void DrawPatch(CollectionsPage __instance)
        {
            try
            {
                int x = StardewValley.Game1.getMousePosition().X, y = StardewValley.Game1.getMousePosition().Y;
                if (__instance.letterviewerSubMenu != null)
                {
                    LetterViwerMenuPatch.NarrateLetterContent(__instance.letterviewerSubMenu);
                }
            }
            catch (System.Exception e)
            {
<<<<<<< HEAD
                MainClass.ErrorLog($"An error occurred in collections page patch:\n{e.Message}\n{e.StackTrace}");
=======
                Log.Error($"Unable to narrate Text:\n{e.Message}\n{e.StackTrace}");
>>>>>>> ba4ba335
            }
        }
    }
}<|MERGE_RESOLUTION|>--- conflicted
+++ resolved
@@ -26,11 +26,7 @@
             }
             catch (System.Exception e)
             {
-<<<<<<< HEAD
-                MainClass.ErrorLog($"An error occurred in collections page patch:\n{e.Message}\n{e.StackTrace}");
-=======
-                Log.Error($"Unable to narrate Text:\n{e.Message}\n{e.StackTrace}");
->>>>>>> ba4ba335
+                Log.Error($"An error occurred in collections page patch:\n{e.Message}\n{e.StackTrace}");
             }
         }
     }
