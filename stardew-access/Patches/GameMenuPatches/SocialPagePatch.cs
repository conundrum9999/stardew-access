using HarmonyLib;
using Microsoft.Xna.Framework.Graphics;
using stardew_access.Translation;
using StardewValley;
using StardewValley.Menus;

namespace stardew_access.Patches
{
    internal class SocialPagePatch : IPatch
    {
        public void Apply(Harmony harmony)
        {
            harmony.Patch(
                original: AccessTools.Method(typeof(SocialPage), nameof(SocialPage.draw), new Type[] { typeof(SpriteBatch) }),
                postfix: new HarmonyMethod(typeof(SocialPagePatch), nameof(SocialPagePatch.DrawPatch))
            );
        }

        private static void DrawPatch(SocialPage __instance, List<ClickableTextureComponent> ___sprites, int ___slotPosition, List<string> ___kidsNames)
        {
            try
            {
                int x = Game1.getMouseX(true), y = Game1.getMouseY(true); // Mouse x and y position
                for (int i = ___slotPosition; i < ___slotPosition + 5; i++)
                {
                    if (i >= ___sprites.Count)
                        continue;

                    if (__instance.names[i] is string && NarrateNPCDetails(__instance, i, ___kidsNames, x, y))
                    {
                        return;
                    }
                    else if (__instance.names[i] is long && NarrateFarmerDetails(__instance, i, ___sprites, x, y))
                    {
                        return;
                    }
                }
            }
            catch (Exception e)
            {
<<<<<<< HEAD
                MainClass.ErrorLog($"An error occurred in social page patch:\n{e.Message}\n{e.StackTrace}");
=======
                Log.Error($"Unable to narrate Text:\n{e.Message}\n{e.StackTrace}");
>>>>>>> ba4ba335
            }
        }

        private static bool NarrateNPCDetails(SocialPage __instance, int i, List<string> ___kidsNames, int x, int y)
        {
            if (!__instance.characterSlots[i].bounds.Contains(x, y))
                return false;
            
            string name = $"{__instance.names[i] as string}";
            int heartLevel = Game1.player.getFriendshipHeartLevelForNPC(name);
            bool datable = SocialPage.isDatable(name);
            Friendship friendship = __instance.getFriendship(name);
            int giftsThisWeek = friendship.GiftsThisWeek;
            bool hasTalked = Game1.player.hasPlayerTalkedToNPC(name);
            bool spouse = friendship.IsMarried();
            bool housemate = spouse && SocialPage.isRoommateOfAnyone(name);
            ___kidsNames.Add("Robin");
            ___kidsNames.Add("Pierre");
            ___kidsNames.Add("Caroline");
            ___kidsNames.Add("Jodi");
            ___kidsNames.Add("Kent");
            ___kidsNames.Add("George");
            ___kidsNames.Add("Evelyn");
            ___kidsNames.Add("Demetrius");

            string relationshipStatus = "null";
            if (datable | housemate)
            {
                relationshipStatus = (LocalizedContentManager.CurrentLanguageCode != LocalizedContentManager.LanguageCode.pt) ? Game1.content.LoadString("Strings\\StringsFromCSFiles:SocialPage.cs.11635") : ((__instance.getGender(name) == 0) ? Game1.content.LoadString("Strings\\StringsFromCSFiles:SocialPage.cs.11635").Split('/').First() : Game1.content.LoadString("Strings\\StringsFromCSFiles:SocialPage.cs.11635").Split('/').Last());
                if (housemate)
                {
                    relationshipStatus = Game1.content.LoadString("Strings\\StringsFromCSFiles:Housemate");
                }
                else if (spouse)
                {
                    relationshipStatus = ((__instance.getGender(name) == 0) ? Game1.content.LoadString("Strings\\StringsFromCSFiles:SocialPage.cs.11636") : Game1.content.LoadString("Strings\\StringsFromCSFiles:SocialPage.cs.11637"));
                }
                else if (__instance.isMarriedToAnyone(name))
                {
                    relationshipStatus = ((__instance.getGender(name) == 0) ? Game1.content.LoadString("Strings\\UI:SocialPage_MarriedToOtherPlayer_MaleNPC") : Game1.content.LoadString("Strings\\UI:SocialPage_MarriedToOtherPlayer_FemaleNPC"));
                }
                else if (!Game1.player.isMarried() && friendship.IsDating())
                {
                    relationshipStatus = ((__instance.getGender(name) == 0) ? Game1.content.LoadString("Strings\\StringsFromCSFiles:SocialPage.cs.11639") : Game1.content.LoadString("Strings\\StringsFromCSFiles:SocialPage.cs.11640"));
                }
                else if (__instance.getFriendship(name).IsDivorced())
                {
                    relationshipStatus = ((__instance.getGender(name) == 0) ? Game1.content.LoadString("Strings\\StringsFromCSFiles:SocialPage.cs.11642") : Game1.content.LoadString("Strings\\StringsFromCSFiles:SocialPage.cs.11643"));
                }
            }

            string toSpeak = Translator.Instance.Translate("menu-social_page-npc_info" ,
                    new
                    {
                        name = name,
                        has_talked = hasTalked ? 1 : 0,
                        relationship_status = relationshipStatus,
                        heart_level = heartLevel,
                        gifts_this_week = giftsThisWeek
                    });

            MainClass.ScreenReader.SayWithMenuChecker(toSpeak, true);
            return true;
        }

        private static bool NarrateFarmerDetails(SocialPage __instance, int i, List<ClickableTextureComponent> ___sprites, int x, int y)
        {
            long farmerID = (long)__instance.names[i];
            Farmer farmer = Game1.getFarmerMaybeOffline(farmerID);
            if (farmer == null)
                return false;

            int gender = (!farmer.IsMale) ? 1 : 0;
            ClickableTextureComponent clickableTextureComponent = ___sprites[i];
            if (!clickableTextureComponent.containsPoint(x, y))
                return false;
            
            Friendship friendship = Game1.player.team.GetFriendship(Game1.player.UniqueMultiplayerID, farmerID);
            bool spouse = friendship.IsMarried();
            string toSpeak = "";

            string text2 = (LocalizedContentManager.CurrentLanguageCode != LocalizedContentManager.LanguageCode.pt) ? Game1.content.LoadString("Strings\\StringsFromCSFiles:SocialPage.cs.11635") : ((gender == 0) ? Game1.content.LoadString("Strings\\StringsFromCSFiles:SocialPage.cs.11635").Split('/').First() : Game1.content.LoadString("Strings\\StringsFromCSFiles:SocialPage.cs.11635").Split('/').Last());
            if (spouse)
            {
                text2 = ((gender == 0) ? Game1.content.LoadString("Strings\\StringsFromCSFiles:SocialPage.cs.11636") : Game1.content.LoadString("Strings\\StringsFromCSFiles:SocialPage.cs.11637"));
            }
            else if (farmer.isMarried() && !farmer.hasRoommate())
            {
                text2 = ((gender == 0) ? Game1.content.LoadString("Strings\\UI:SocialPage_MarriedToOtherPlayer_MaleNPC") : Game1.content.LoadString("Strings\\UI:SocialPage_MarriedToOtherPlayer_FemaleNPC"));
            }
            else if (!Game1.player.isMarried() && friendship.IsDating())
            {
                text2 = ((gender == 0) ? Game1.content.LoadString("Strings\\StringsFromCSFiles:SocialPage.cs.11639") : Game1.content.LoadString("Strings\\StringsFromCSFiles:SocialPage.cs.11640"));
            }
            else if (friendship.IsDivorced())
            {
                text2 = ((gender == 0) ? Game1.content.LoadString("Strings\\StringsFromCSFiles:SocialPage.cs.11642") : Game1.content.LoadString("Strings\\StringsFromCSFiles:SocialPage.cs.11643"));
            }

            toSpeak = $"{farmer.displayName}, {text2}";

            MainClass.ScreenReader.SayWithMenuChecker(toSpeak, true);
            return true;
        }
    }
}<|MERGE_RESOLUTION|>--- conflicted
+++ resolved
@@ -38,11 +38,7 @@
             }
             catch (Exception e)
             {
-<<<<<<< HEAD
-                MainClass.ErrorLog($"An error occurred in social page patch:\n{e.Message}\n{e.StackTrace}");
-=======
-                Log.Error($"Unable to narrate Text:\n{e.Message}\n{e.StackTrace}");
->>>>>>> ba4ba335
+                Log.Error($"An error occurred in social page patch:\n{e.Message}\n{e.StackTrace}");
             }
         }
 
