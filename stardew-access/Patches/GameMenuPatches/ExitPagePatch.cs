using HarmonyLib;
using Microsoft.Xna.Framework.Graphics;
using stardew_access.Translation;
using StardewValley;
using StardewValley.Menus;

namespace stardew_access.Patches
{
    internal class ExitPagePatch : IPatch
    {
        public void Apply(Harmony harmony)
        {
            harmony.Patch(
                original: AccessTools.Method(typeof(ExitPage), nameof(ExitPage.draw), new Type[] { typeof(SpriteBatch) }),
                postfix: new HarmonyMethod(typeof(ExitPagePatch), nameof(ExitPagePatch.DrawPatch))
            );
        }

        private static void DrawPatch(ExitPage __instance)
        {
            try
            {
                if (__instance.exitToTitle.visible &&
                        __instance.exitToTitle.containsPoint(Game1.getMouseX(true), Game1.getMouseY(true)))
                {
                    MainClass.ScreenReader.SayWithMenuChecker(Translator.Instance.Translate("menu-exit_page-exit_to_title_button"), true);
                    return;
                }
                if (__instance.exitToDesktop.visible &&
                    __instance.exitToDesktop.containsPoint(Game1.getMouseX(true), Game1.getMouseY(true)))
                {
                    MainClass.ScreenReader.SayWithMenuChecker(Translator.Instance.Translate("menu-exit_page-exit_to_desktop_button"), true);
                    return;
                }
            }
            catch (Exception e)
            {
<<<<<<< HEAD
                MainClass.ErrorLog($"An error occurred in exit page patch:\n{e.Message}\n{e.StackTrace}");
=======
                Log.Error($"Unable to narrate Text:\n{e.Message}\n{e.StackTrace}");
>>>>>>> ba4ba335
            }
        }
    }
}<|MERGE_RESOLUTION|>--- conflicted
+++ resolved
@@ -35,11 +35,7 @@
             }
             catch (Exception e)
             {
-<<<<<<< HEAD
-                MainClass.ErrorLog($"An error occurred in exit page patch:\n{e.Message}\n{e.StackTrace}");
-=======
-                Log.Error($"Unable to narrate Text:\n{e.Message}\n{e.StackTrace}");
->>>>>>> ba4ba335
+                Log.Error($"An error occurred in exit page patch:\n{e.Message}\n{e.StackTrace}");
             }
         }
     }
