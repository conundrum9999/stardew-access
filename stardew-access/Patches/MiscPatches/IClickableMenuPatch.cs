using HarmonyLib;
using Microsoft.Xna.Framework.Graphics;
using stardew_access.Translation;
using stardew_access.Utils;
using StardewValley;
using StardewValley.Menus;

namespace stardew_access.Patches
{
    // These patches are global, i.e. work on every menus
    internal class IClickableMenuPatch : IPatch
    {
        private static readonly HashSet<Type> SkipMenuTypes = new()
        {
            typeof(AnimalQueryMenu),
            typeof(Billboard),
            typeof(CarpenterMenu),
            typeof(ConfirmationDialog),
            typeof(FieldOfficeMenu),
            typeof(ForgeMenu),
            typeof(GeodeMenu),
            typeof(ItemGrabMenu),
            typeof(ItemListMenu),
            typeof(JojaCDMenu),
            typeof(JunimoNoteMenu),
            typeof(LetterViewerMenu),
            typeof(MuseumMenu),
            typeof(PondQueryMenu),
            typeof(PurchaseAnimalsMenu),
            typeof(QuestLog),
            typeof(ReadyCheckDialog),
            typeof(ShopMenu),
            typeof(TailoringMenu),
            typeof(SpecialOrdersBoard),
            typeof(NumberSelectionMenu)
        };

        private static readonly HashSet<Type> SkipGameMenuPageTypes = new()
        {
            typeof(CraftingPage),
            typeof(ExitPage),
            typeof(InventoryPage),
            typeof(OptionsPage),
            typeof(SocialPage)
        };

        public void Apply(Harmony harmony)
        {
            harmony.Patch(
                    original: AccessTools.Method(typeof(IClickableMenu), nameof(IClickableMenu.exitThisMenu)),
                    postfix: new HarmonyMethod(typeof(IClickableMenuPatch), nameof(IClickableMenuPatch.ExitThisMenuPatch))
            );

            harmony.Patch(
                original: AccessTools.Method(typeof(IClickableMenu), nameof(IClickableMenu.drawHoverText), new Type[] { typeof(SpriteBatch), typeof(string), typeof(SpriteFont), typeof(int), typeof(int), typeof(int), typeof(string), typeof(int), typeof(string[]), typeof(Item), typeof(int), typeof(int), typeof(int), typeof(int), typeof(int), typeof(float), typeof(CraftingRecipe), typeof(IList<Item>) }),
                postfix: new HarmonyMethod(typeof(IClickableMenuPatch), nameof(IClickableMenuPatch.DrawHoverTextPatch))
            );
        }

        private static void DrawHoverTextPatch(string? text,
                                               int moneyAmountToDisplayAtBottom = -1,
                                               string? boldTitleText = null,
                                               int extraItemToShowIndex = -1,
                                               int extraItemToShowAmount = -1,
                                               string[]? buffIconsToDisplay = null,
                                               Item? hoveredItem = null,
                                               CraftingRecipe? craftingIngredients = null)
        {
            try
            {
                #region Skip narrating hover text for certain menus
                if (Game1.activeClickableMenu != null && SkipMenuTypes.Contains(Game1.activeClickableMenu.GetType()))
                {
                    return;
                }

                if (Game1.activeClickableMenu is TitleMenu titleMenu && titleMenu.GetChildMenu() is not CharacterCustomization)
                {
                    return;
                }

                if (Game1.activeClickableMenu is GameMenu gameMenu && SkipGameMenuPageTypes.Contains(gameMenu.GetCurrentPage().GetType()))
                {
                    return;
                }
                #endregion

                // TODO Use InventoryUtils.cs
                string toSpeak = "";

                if (hoveredItem != null)
                {
                    toSpeak = InventoryUtils.GetItemDetails(hoveredItem,
                                                            hoverPrice: moneyAmountToDisplayAtBottom,
                                                            extraItemToShowIndex: extraItemToShowIndex,
                                                            extraItemToShowAmount: extraItemToShowAmount,
                                                            customBuffs: buffIconsToDisplay);
                    toSpeak += (craftingIngredients is not null)
                        ? $", {InventoryUtils.GetIngredientsFromRecipe(craftingIngredients)}"
                        : "";
                }
                else
                {
                    if (!string.IsNullOrEmpty(boldTitleText))
                        toSpeak = $"{boldTitleText}, ";

                    if (text == "???")
                        toSpeak = Translator.Instance.Translate("common-unknown");
                    else if (!string.IsNullOrEmpty(text))
                        toSpeak += text;
                }

                // To prevent it from getting conflicted by two hover texts at the same time, two separate methods are used.
                // For example, sometimes `Welcome to Pierre's` and the items in seeds shop get conflicted causing it to speak infinitely.

                if (toSpeak.Length > 0)
                {
                    if (Game1.activeClickableMenu is not null)
                        MainClass.ScreenReader.SayWithMenuChecker(toSpeak.ToString(), true); // Menu Checker
                    else
                        MainClass.ScreenReader.SayWithChecker(toSpeak.ToString(), true); // Normal Checker
                }
            }
            catch (Exception e)
            {
<<<<<<< HEAD
                MainClass.ErrorLog($"An error occurred in draw hover text patch:\n{e.StackTrace}\n{e.Message}");
=======
                Log.Error($"Unable to narrate dialog:\n{e.StackTrace}\n{e.Message}");
>>>>>>> ba4ba335
            }
        }

        private static void ExitThisMenuPatch(IClickableMenu __instance)
        {
            try
            {
                Log.Debug($"Closed {__instance.GetType()} menu, performing cleanup...");
                Cleanup(__instance);
            }
            catch (Exception e)
            {
<<<<<<< HEAD
                MainClass.ErrorLog($"An error occurred in exit this menu patch:\n{e.Message}\n{e.StackTrace}");
=======
                Log.Error($"Unable to narrate Text:\n{e.Message}\n{e.StackTrace}");
>>>>>>> ba4ba335
            }
        }

        internal static void Cleanup(IClickableMenu menu)
        {
            switch (menu)
            {
                case TitleMenu:
                    TitleMenuPatch.Cleanup();
                    break;
                case CoopMenu:
                    CoopMenuPatch.Cleanup();
                    break;
                case LoadGameMenu:
                    LoadGameMenuPatch.Cleanup();
                    break;
                case LetterViewerMenu:
                    LetterViwerMenuPatch.Cleanup();
                    break;
                case LevelUpMenu:
                    LevelUpMenuPatch.Cleanup();
                    break;
                case GameMenu:
                    CraftingPagePatch.Cleanup();
                    break;
                case JunimoNoteMenu:
                    JunimoNoteMenuPatch.Cleanup();
                    break;
                case CarpenterMenu:
                    CarpenterMenuPatch.Cleanup();
                    break;
                case PurchaseAnimalsMenu:
                    PurchaseAnimalsMenuPatch.Cleanup();
                    break;
                case AnimalQueryMenu:
                    AnimalQueryMenuPatch.Cleanup();
                    break;
                case DialogueBox:
                    DialogueBoxPatch.Cleanup();
                    break;
                case QuestLog:
                    QuestLogPatch.Cleanup();
                    break;
                case ItemListMenu:
                    ItemListMenuPatch.Cleanup();
                    break;
                case PondQueryMenu:
                    PondQueryMenuPatch.Cleanup();
                    break;
                case SpecialOrdersBoard:
                    SpecialOrdersBoardPatch.Cleanup();
                    break;
                case NumberSelectionMenu:
                    NumberSelectionMenuPatch.Cleanup();
                    break;
            }

            MainClass.ScreenReader.PrevMenuQueryText = "";
            MainClass.ScreenReader.MenuPrefixText = "";
            MainClass.ScreenReader.MenuSuffixText = "";
            InventoryUtils.Cleanup();
            TextBoxPatch.activeTextBoxes = "";
        }
    }
}<|MERGE_RESOLUTION|>--- conflicted
+++ resolved
@@ -123,11 +123,7 @@
             }
             catch (Exception e)
             {
-<<<<<<< HEAD
-                MainClass.ErrorLog($"An error occurred in draw hover text patch:\n{e.StackTrace}\n{e.Message}");
-=======
-                Log.Error($"Unable to narrate dialog:\n{e.StackTrace}\n{e.Message}");
->>>>>>> ba4ba335
+                Log.Error($"An error occurred in draw hover text patch:\n{e.StackTrace}\n{e.Message}");
             }
         }
 
@@ -140,11 +136,7 @@
             }
             catch (Exception e)
             {
-<<<<<<< HEAD
-                MainClass.ErrorLog($"An error occurred in exit this menu patch:\n{e.Message}\n{e.StackTrace}");
-=======
-                Log.Error($"Unable to narrate Text:\n{e.Message}\n{e.StackTrace}");
->>>>>>> ba4ba335
+                Log.Error($"An error occurred in exit this menu patch:\n{e.Message}\n{e.StackTrace}");
             }
         }
 
