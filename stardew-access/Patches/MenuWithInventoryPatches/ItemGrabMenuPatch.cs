using HarmonyLib;
using Microsoft.Xna.Framework.Graphics;
using stardew_access.Translation;
using stardew_access.Utils;
using StardewValley;
using StardewValley.Menus;

namespace stardew_access.Patches
{
    internal class ItemGrabMenuPatch : IPatch
    {
        public void Apply(Harmony harmony)
        {
            harmony.Patch(
                original: AccessTools.Method(typeof(ItemGrabMenu), nameof(ItemGrabMenu.draw), new Type[] { typeof(SpriteBatch) }),
                postfix: new HarmonyMethod(typeof(ItemGrabMenuPatch), nameof(ItemGrabMenuPatch.DrawPatch))
            );
        }

        private static void DrawPatch(ItemGrabMenu __instance)
        {
            try
            {
                int x = Game1.getMouseX(true), y = Game1.getMouseY(true); // Mouse x and y position

                if (MainClass.Config.SnapToFirstSecondaryInventorySlotKey.JustPressed() && __instance.ItemsToGrabMenu.inventory.Count > 0 && !__instance.shippingBin)
                {
                    __instance.setCurrentlySnappedComponentTo(__instance.ItemsToGrabMenu.inventory[0].myID);
                    __instance.ItemsToGrabMenu.inventory[0].snapMouseCursorToCenter();
                }
                else if (MainClass.Config.SnapToFirstInventorySlotKey.JustPressed() && __instance.inventory.inventory.Count > 0)
                {
                    __instance.setCurrentlySnappedComponentTo(__instance.inventory.inventory[0].myID);
                    __instance.inventory.inventory[0].snapMouseCursorToCenter();
                }

                if (NarrateHoveredButton(__instance, x, y))
                {
                    return;
                }
                if (NarrateLastShippedItem(__instance, x, y))
                {
                    return;
                }

                // Player inventory
                if (InventoryUtils.NarrateHoveredSlot(__instance.inventory, __instance.inventory.inventory, __instance.inventory.actualInventory, x, y, true))
                {
                    return;
                }

                // Other inventory
                InventoryUtils.NarrateHoveredSlot(__instance.ItemsToGrabMenu, __instance.ItemsToGrabMenu.inventory, __instance.ItemsToGrabMenu.actualInventory, x, y, true);
            }
            catch (Exception e)
            {
<<<<<<< HEAD
                MainClass.ErrorLog($"An error occurred in item grab menu patch:\n{e.Message}\n{e.StackTrace}");
=======
                Log.Error($"Unable to narrate Text:\n{e.Message}\n{e.StackTrace}");
>>>>>>> ba4ba335
            }
        }

        private static bool NarrateHoveredButton(ItemGrabMenu __instance, int x, int y)
        {
            string translationKey = "";
            object? translationTokens = null;
            bool isDropItemButton = false;

            if (__instance.okButton != null && __instance.okButton.containsPoint(x, y))
            {
                translationKey = "common-ui-ok_button";
            }
            else if (__instance.trashCan != null && __instance.trashCan.containsPoint(x, y))
            {
                translationKey = "common-ui-trashcan_button";
            }
            else if (__instance.organizeButton != null && __instance.organizeButton.containsPoint(x, y))
            {
                translationKey = "common-ui-organize_inventory_button";
            }
            else if (__instance.fillStacksButton != null && __instance.fillStacksButton.containsPoint(x, y))
            {
                translationKey = "menu-item_grab-add_to_existing_stack_button";
            }
            else if (__instance.specialButton != null && __instance.specialButton.containsPoint(x, y))
            {
                translationKey = "menu-item_grab-special_button";
            }
            else if (__instance.colorPickerToggleButton != null && __instance.colorPickerToggleButton.containsPoint(x, y))
            {
                translationKey = "menu-item_grab-color_picker_button";
                translationTokens = new
                {
                    is_enabled = __instance.chestColorPicker.visible ? 1 : 0
                };
            }
            else if (__instance.junimoNoteIcon != null && __instance.junimoNoteIcon.containsPoint(x, y))
            {
                translationKey = "common-ui-community_center_button";
            }
            else if (__instance.dropItemInvisibleButton != null && __instance.dropItemInvisibleButton.containsPoint(x, y))
            {
                translationKey = "common-ui-drop_item_button";
                isDropItemButton = true;
            }
            else
            {
                for (int i = 0; __instance.discreteColorPickerCC != null && i < __instance.discreteColorPickerCC.Count; i++)
                {
                    if (!__instance.discreteColorPickerCC[i].containsPoint(x, y))
                        continue;

                    string toSpeak = Translator.Instance.Translate("menu-item_grab-chest_colors", new {index = i});
                    if (i == __instance.chestColorPicker.colorSelection)
                        toSpeak = $"{toSpeak} Selected";
                    MainClass.ScreenReader.SayWithMenuChecker(toSpeak, true);
                }
		
                return false;
            }

            if (MainClass.ScreenReader.TranslateAndSayWithMenuChecker(translationKey, true, translationTokens))
                if (isDropItemButton) Game1.playSound("drop_item");

            return true;
        }

        private static bool NarrateLastShippedItem(ItemGrabMenu __instance, int x, int y)
        {
            if (!__instance.shippingBin || Game1.getFarm().lastItemShipped == null || !__instance.lastShippedHolder.containsPoint(x, y))
                return false;

            Item lastShippedItem = Game1.getFarm().lastItemShipped;
            int count = lastShippedItem.Stack;
            string pluralizedName = Translator.Instance.Translate(
                "common-util-pluralize_name",
                new { item_count = count, name = lastShippedItem.DisplayName });

            MainClass.ScreenReader.TranslateAndSayWithMenuChecker(
                "menu-item_grab-last_shipped_info",
                true,
                new { shipped_item_name = pluralizedName });
            return true;
        }
    }
}<|MERGE_RESOLUTION|>--- conflicted
+++ resolved
@@ -54,11 +54,7 @@
             }
             catch (Exception e)
             {
-<<<<<<< HEAD
-                MainClass.ErrorLog($"An error occurred in item grab menu patch:\n{e.Message}\n{e.StackTrace}");
-=======
-                Log.Error($"Unable to narrate Text:\n{e.Message}\n{e.StackTrace}");
->>>>>>> ba4ba335
+                Log.Error($"An error occurred in item grab menu patch:\n{e.Message}\n{e.StackTrace}");
             }
         }
 
