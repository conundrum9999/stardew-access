using HarmonyLib;
using Microsoft.Xna.Framework.Graphics;
using stardew_access.Translation;
using stardew_access.Utils;
using StardewValley;
using StardewValley.Menus;

namespace stardew_access.Patches
{
    internal class TailoringMenuPatch : IPatch
    {
        public void Apply(Harmony harmony)
        {
            harmony.Patch(
                original: AccessTools.Method(typeof(TailoringMenu), nameof(TailoringMenu.draw), new Type[] { typeof(SpriteBatch) }),
                postfix: new HarmonyMethod(typeof(TailoringMenuPatch), nameof(TailoringMenuPatch.DrawPatch))
            );
        }

        internal static void DrawPatch(TailoringMenu __instance)
        {
            try
            {
                int x = Game1.getMouseX(true), y = Game1.getMouseY(true); // Mouse x and y position

                if (InventoryUtils.NarrateHoveredSlot(__instance.inventory, __instance.inventory.inventory, __instance.inventory.actualInventory, x, y))
                    return;

                NarrateHoveredButton(__instance, x, y);
            }
            catch (System.Exception e)
            {
<<<<<<< HEAD
                MainClass.ErrorLog($"An error occurred in tailoring menu patch:\n{e.Message}\n{e.StackTrace}");
=======
                Log.Error($"Unable to narrate Text:\n{e.Message}\n{e.StackTrace}");
>>>>>>> ba4ba335
            }
        }

        private static bool NarrateHoveredButton(TailoringMenu __instance, int x, int y)
        {
            string translationKey = "";
            object? translationTokens = null;
            bool isDropItemButton = false;

            if (__instance.leftIngredientSpot != null && __instance.leftIngredientSpot.containsPoint(x, y))
            {
                translationKey = "menu-tailoring-cloth_input_slot";
                Item? item = __instance.leftIngredientSpot.item;
                translationTokens = new
                {
                    is_empty = (item == null) ? 1 : 0,
                    item_name = (item == null) ? "" : Translator.Instance.Translate("common-util-pluralize_name",
                            new
                            {
                                item_count = item.Stack,
                                name = item.DisplayName
                            })
                };
            }
            else if (__instance.rightIngredientSpot != null && __instance.rightIngredientSpot.containsPoint(x, y))
            {
                translationKey = "menu-tailoring-spool_slot";
                Item? item = __instance.rightIngredientSpot.item;
                translationTokens = new
                {
                    is_empty = (item == null) ? 1 : 0,
                    item_name = (item == null) ? "" : Translator.Instance.Translate("common-util-pluralize_name",
                            new
                            {
                                item_count = item.Stack,
                                name = item.DisplayName
                            })
                };
            }
            else if (__instance.startTailoringButton != null && __instance.startTailoringButton.containsPoint(x, y))
            {
                translationKey = "menu-tailoring-start_tailoring_button";
            }
            else if (__instance.trashCan != null && __instance.trashCan.containsPoint(x, y))
            {
                translationKey = "common-ui-trashcan_button";
            }
            else if (__instance.okButton != null && __instance.okButton.containsPoint(x, y))
            {
                translationKey = "common-ui-ok_button";
            }
            else if (__instance.dropItemInvisibleButton != null && __instance.dropItemInvisibleButton.containsPoint(x, y))
            {
                translationKey = "common-ui-drop_item_button";
                isDropItemButton = true;
            }
            else if (__instance.equipmentIcons.Count > 0 && __instance.equipmentIcons[0].containsPoint(x, y))
            {
                translationKey = "common-ui-equipment_slots";
                Item? item = Game1.player.hat.Value;
                translationTokens = new
                {
                    slot_name = "hat",
                    is_empty = (item == null) ? 1 : 0,
                    item_name = (item == null) ? "" : Translator.Instance.Translate( "common-util-pluralize_name",
                            new
                            {
                                item_count = item.Stack,
                                name = item.DisplayName
                            }),
                    item_description = ""
                };
            }
            else if (__instance.equipmentIcons.Count > 0 && __instance.equipmentIcons[1].containsPoint(x, y))
            {
                translationKey = "common-ui-equipment_slots";
                Item? item = Game1.player.shirtItem.Value;
                translationTokens = new
                {
                    slot_name = "shirt",
                    is_empty = (item == null) ? 1 : 0,
                    item_name = (item == null) ? "" : Translator.Instance.Translate( "common-util-pluralize_name",
                            new
                            {
                                item_count = item.Stack,
                                name = item.DisplayName
                            }),
                    item_description = ""
                };
            }
            else if (__instance.equipmentIcons.Count > 0 && __instance.equipmentIcons[2].containsPoint(x, y))
            {
                translationKey = "common-ui-equipment_slots";
                Item? item = Game1.player.pantsItem.Value;
                translationTokens = new
                {
                    slot_name = "pants",
                    is_empty = (item == null) ? 1 : 0,
                    item_name = (item == null) ? "" : Translator.Instance.Translate( "common-util-pluralize_name",
                            new
                            {
                                item_count = item.Stack,
                                name = item.DisplayName
                            }),
                    item_description = ""
                };
            }
            else {
                return false;
            }

            if (MainClass.ScreenReader.TranslateAndSayWithMenuChecker(translationKey, true, translationTokens))
                if (isDropItemButton) Game1.playSound("drop_item");

            return true;
        }
    }
}<|MERGE_RESOLUTION|>--- conflicted
+++ resolved
@@ -30,11 +30,7 @@
             }
             catch (System.Exception e)
             {
-<<<<<<< HEAD
-                MainClass.ErrorLog($"An error occurred in tailoring menu patch:\n{e.Message}\n{e.StackTrace}");
-=======
-                Log.Error($"Unable to narrate Text:\n{e.Message}\n{e.StackTrace}");
->>>>>>> ba4ba335
+                Log.Error($"An error occurred in tailoring menu patch:\n{e.Message}\n{e.StackTrace}");
             }
         }
 
